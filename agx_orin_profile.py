import warnings

### Ignore pesky warnings
warnings.filterwarnings(action="ignore", category=UserWarning)

### Torch Imports
import torch
import torch.nn
import torch.utils.data
import torch.utils.benchmark as bench

### Python STDLIB
import argparse
from typing import Any, List, Tuple, Iterator
import timeit

### CompViT
from compvit.factory import compvit_factory
from dinov2.factory import dinov2_factory

### Commandline Arguments
def get_argparser() -> argparse.ArgumentParser:
    ### Grab any commandline arguments
    parser = argparse.ArgumentParser(
        formatter_class=argparse.RawTextHelpFormatter, add_help=False
    )

    parser.add_argument("--model-name", default="compvitg14", choices=['compvitg14', 'compvitb14', 'compvits14', 'compvitl14', "dinov2_vits14", "dinov2_vitb14", "dinov2_vitl14", "dinov2_vitg14"])

    parser.add_argument(
        "--batch-size",
        type=int,
        default=32,
        help="Specifies the size of the batch_size dimension for created tensors passed through models",
    )

    parser.add_argument(
        "--device",
        type=str,
        choices=["cpu", "cuda"],
        default="cuda",
        help="Specifies which device to use for torch operations. Default is cuda",
    )

    parser.add_argument("--no-profile", action="store_true")

    return parser

### Create a benchmark function (very simple)
def benchmark_compvit_milliseconds(x : torch.Tensor, model : torch.nn.Module) -> Any:
    ### Do the benchmark!
    t0 = bench.Timer(
        stmt=f"model.forward(x)",
        globals={
            "x": x,
            "model": model
        },
        num_threads=1,
    )

<<<<<<< HEAD
    return t0.blocked_autorange(min_run_time=4.0)

### Secondary benchmark function - naive timing, but should be perfectly fine for large numbers of iteations
def benchmark_naive_milliseconds(x : torch.Tensor, model : torch.nn.Module) -> float:
    N = 128
    pass
=======
    return t0.blocked_autorange(min_run_time=8.0).median * 1e3
>>>>>>> fd2e76d5

if __name__ == "__main__":
    ### Get args, device
    args = get_argparser().parse_args()
    device = torch.device(args.device)

    ### Parse model name, choose appropriate factory function
    if "compvit" in args.model_name:
        print(f"agx_orin_profile.py: Using compvit factory for {args.model_name}")
        model, config = compvit_factory(model_name=args.model_name)
    elif "dinov2" in args.model_name:
        print(f"agx_orin_profile.py: Using dinov2 factory for {args.model_name}")
        model, config = dinov2_factory(model_name=args.model_name)
    else:
        raise RuntimeError(f"No factory function available for model {args.model_name}")

    ### Load model
    model.to(device).eval()

    ### Create torch.profiler instance
    if args.no_profile:
        torchprofiler = torch.profiler.profile(
            ### Create profiler instance
            activities=[
                torch.profiler.ProfilerActivity.CUDA,
                torch.profiler.ProfilerActivity.CPU,
            ],
            schedule=torch.profiler.schedule(
                wait=1,
                warmup=4,
                active=1,
                repeat=0,
            ),
            on_trace_ready=torch.profiler.tensorboard_trace_handler(
                worker_name=f"agx_orin_profile_{args.model_name}_batch_size_{args.batch_size}",
                dir_name="data/",
            ),
            record_shapes=True,
            with_stack=True,
            with_flops=True,
            with_modules=True,
        )
        torchprofiler.start()

    ### Turn off gradient compute
    with torch.no_grad():
        ### Run Benchmark for latency, then do torch profiling!
        rand_x = torch.randn(size=(args.batch_size, 3, 224, 224), dtype=torch.float32, device=device)

        ### Record latency with benchmark utility
        latency_measurement = benchmark_compvit_milliseconds(rand_x, model)
        latency_mean = latency_measurement.mean
        latency_median = latency_measurement.median
        latency_iqr = latency_measurement.iqr

        print("agx_orin_profile.py: Mean/Median/IQR latency (ms) is {:.2f} | {:.2f} | {:.2f} ".format(latency_mean, latency_median, latency_iqr))

        if not args.no_profile:
            ### Now do torch.profiler(...)
            print("agx_orin_profile.py: Applying torch.profiler...")

            ### Do some steps
            for k in range(6):
                model(rand_x)
                torchprofiler.step()
                print(f"agx_oring_profile.py: Step {k}")
    
    torchprofiler.stop()
    print("agx_orin_profile.py: Done!")
<|MERGE_RESOLUTION|>--- conflicted
+++ resolved
@@ -1,139 +1,130 @@
-import warnings
-
-### Ignore pesky warnings
-warnings.filterwarnings(action="ignore", category=UserWarning)
-
-### Torch Imports
-import torch
-import torch.nn
-import torch.utils.data
-import torch.utils.benchmark as bench
-
-### Python STDLIB
-import argparse
-from typing import Any, List, Tuple, Iterator
-import timeit
-
-### CompViT
-from compvit.factory import compvit_factory
-from dinov2.factory import dinov2_factory
-
-### Commandline Arguments
-def get_argparser() -> argparse.ArgumentParser:
-    ### Grab any commandline arguments
-    parser = argparse.ArgumentParser(
-        formatter_class=argparse.RawTextHelpFormatter, add_help=False
-    )
-
-    parser.add_argument("--model-name", default="compvitg14", choices=['compvitg14', 'compvitb14', 'compvits14', 'compvitl14', "dinov2_vits14", "dinov2_vitb14", "dinov2_vitl14", "dinov2_vitg14"])
-
-    parser.add_argument(
-        "--batch-size",
-        type=int,
-        default=32,
-        help="Specifies the size of the batch_size dimension for created tensors passed through models",
-    )
-
-    parser.add_argument(
-        "--device",
-        type=str,
-        choices=["cpu", "cuda"],
-        default="cuda",
-        help="Specifies which device to use for torch operations. Default is cuda",
-    )
-
-    parser.add_argument("--no-profile", action="store_true")
-
-    return parser
-
-### Create a benchmark function (very simple)
-def benchmark_compvit_milliseconds(x : torch.Tensor, model : torch.nn.Module) -> Any:
-    ### Do the benchmark!
-    t0 = bench.Timer(
-        stmt=f"model.forward(x)",
-        globals={
-            "x": x,
-            "model": model
-        },
-        num_threads=1,
-    )
-
-<<<<<<< HEAD
-    return t0.blocked_autorange(min_run_time=4.0)
-
-### Secondary benchmark function - naive timing, but should be perfectly fine for large numbers of iteations
-def benchmark_naive_milliseconds(x : torch.Tensor, model : torch.nn.Module) -> float:
-    N = 128
-    pass
-=======
-    return t0.blocked_autorange(min_run_time=8.0).median * 1e3
->>>>>>> fd2e76d5
-
-if __name__ == "__main__":
-    ### Get args, device
-    args = get_argparser().parse_args()
-    device = torch.device(args.device)
-
-    ### Parse model name, choose appropriate factory function
-    if "compvit" in args.model_name:
-        print(f"agx_orin_profile.py: Using compvit factory for {args.model_name}")
-        model, config = compvit_factory(model_name=args.model_name)
-    elif "dinov2" in args.model_name:
-        print(f"agx_orin_profile.py: Using dinov2 factory for {args.model_name}")
-        model, config = dinov2_factory(model_name=args.model_name)
-    else:
-        raise RuntimeError(f"No factory function available for model {args.model_name}")
-
-    ### Load model
-    model.to(device).eval()
-
-    ### Create torch.profiler instance
-    if args.no_profile:
-        torchprofiler = torch.profiler.profile(
-            ### Create profiler instance
-            activities=[
-                torch.profiler.ProfilerActivity.CUDA,
-                torch.profiler.ProfilerActivity.CPU,
-            ],
-            schedule=torch.profiler.schedule(
-                wait=1,
-                warmup=4,
-                active=1,
-                repeat=0,
-            ),
-            on_trace_ready=torch.profiler.tensorboard_trace_handler(
-                worker_name=f"agx_orin_profile_{args.model_name}_batch_size_{args.batch_size}",
-                dir_name="data/",
-            ),
-            record_shapes=True,
-            with_stack=True,
-            with_flops=True,
-            with_modules=True,
-        )
-        torchprofiler.start()
-
-    ### Turn off gradient compute
-    with torch.no_grad():
-        ### Run Benchmark for latency, then do torch profiling!
-        rand_x = torch.randn(size=(args.batch_size, 3, 224, 224), dtype=torch.float32, device=device)
-
-        ### Record latency with benchmark utility
-        latency_measurement = benchmark_compvit_milliseconds(rand_x, model)
-        latency_mean = latency_measurement.mean
-        latency_median = latency_measurement.median
-        latency_iqr = latency_measurement.iqr
-
-        print("agx_orin_profile.py: Mean/Median/IQR latency (ms) is {:.2f} | {:.2f} | {:.2f} ".format(latency_mean, latency_median, latency_iqr))
-
-        if not args.no_profile:
-            ### Now do torch.profiler(...)
-            print("agx_orin_profile.py: Applying torch.profiler...")
-
-            ### Do some steps
-            for k in range(6):
-                model(rand_x)
-                torchprofiler.step()
-                print(f"agx_oring_profile.py: Step {k}")
-    
-    torchprofiler.stop()
-    print("agx_orin_profile.py: Done!")
+import warnings
+
+### Ignore pesky warnings
+warnings.filterwarnings(action="ignore", category=UserWarning)
+
+### Torch Imports
+import torch
+import torch.nn
+import torch.utils.data
+import torch.utils.benchmark as bench
+
+### Python STDLIB
+import argparse
+from typing import Any, List, Tuple, Iterator
+import timeit
+
+### CompViT
+from compvit.factory import compvit_factory
+from dinov2.factory import dinov2_factory
+
+### Commandline Arguments
+def get_argparser() -> argparse.ArgumentParser:
+    ### Grab any commandline arguments
+    parser = argparse.ArgumentParser(
+        formatter_class=argparse.RawTextHelpFormatter, add_help=False
+    )
+
+    parser.add_argument("--model-name", default="compvitg14", choices=['compvitg14', 'compvitb14', 'compvits14', 'compvitl14', "dinov2_vits14", "dinov2_vitb14", "dinov2_vitl14", "dinov2_vitg14"])
+
+    parser.add_argument(
+        "--batch-size",
+        type=int,
+        default=32,
+        help="Specifies the size of the batch_size dimension for created tensors passed through models",
+    )
+
+    parser.add_argument(
+        "--device",
+        type=str,
+        choices=["cpu", "cuda"],
+        default="cuda",
+        help="Specifies which device to use for torch operations. Default is cuda",
+    )
+
+    parser.add_argument("--no-profile", action="store_true")
+
+    return parser
+
+### Create a benchmark function (very simple)
+def benchmark_compvit_milliseconds(x : torch.Tensor, model : torch.nn.Module) -> Any:
+    ### Do the benchmark!
+    t0 = bench.Timer(
+        stmt=f"model.forward(x)",
+        globals={
+            "x": x,
+            "model": model
+        },
+        num_threads=1,
+    )
+
+    return t0.blocked_autorange(min_run_time=8.0).median * 1e3
+
+if __name__ == "__main__":
+    ### Get args, device
+    args = get_argparser().parse_args()
+    device = torch.device(args.device)
+
+    ### Parse model name, choose appropriate factory function
+    if "compvit" in args.model_name:
+        print(f"agx_orin_profile.py: Using compvit factory for {args.model_name}")
+        model, config = compvit_factory(model_name=args.model_name)
+    elif "dinov2" in args.model_name:
+        print(f"agx_orin_profile.py: Using dinov2 factory for {args.model_name}")
+        model, config = dinov2_factory(model_name=args.model_name)
+    else:
+        raise RuntimeError(f"No factory function available for model {args.model_name}")
+
+    ### Load model
+    model.to(device).eval()
+
+    ### Create torch.profiler instance
+    if args.no_profile:
+        torchprofiler = torch.profiler.profile(
+            ### Create profiler instance
+            activities=[
+                torch.profiler.ProfilerActivity.CUDA,
+                torch.profiler.ProfilerActivity.CPU,
+            ],
+            schedule=torch.profiler.schedule(
+                wait=1,
+                warmup=4,
+                active=1,
+                repeat=0,
+            ),
+            on_trace_ready=torch.profiler.tensorboard_trace_handler(
+                worker_name=f"agx_orin_profile_{args.model_name}_batch_size_{args.batch_size}",
+                dir_name="data/",
+            ),
+            record_shapes=True,
+            with_stack=True,
+            with_flops=True,
+            with_modules=True,
+        )
+        torchprofiler.start()
+
+    ### Turn off gradient compute
+    with torch.no_grad():
+        ### Run Benchmark for latency, then do torch profiling!
+        rand_x = torch.randn(size=(args.batch_size, 3, 224, 224), dtype=torch.float32, device=device)
+
+        ### Record latency with benchmark utility
+        latency_measurement = benchmark_compvit_milliseconds(rand_x, model)
+        latency_mean = latency_measurement.mean
+        latency_median = latency_measurement.median
+        latency_iqr = latency_measurement.iqr
+
+        print("agx_orin_profile.py: Mean/Median/IQR latency (ms) is {:.2f} | {:.2f} | {:.2f} ".format(latency_mean, latency_median, latency_iqr))
+
+        if not args.no_profile:
+            ### Now do torch.profiler(...)
+            print("agx_orin_profile.py: Applying torch.profiler...")
+
+            ### Do some steps
+            for k in range(6):
+                model(rand_x)
+                torchprofiler.step()
+                print(f"agx_oring_profile.py: Step {k}")
+    
+    torchprofiler.stop()
+    print("agx_orin_profile.py: Done!")