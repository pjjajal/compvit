teacher:
  name: dinov2_vitl14
<<<<<<< HEAD
=======
  # checkpoint: "dinov2/checkpoints/dinov2_vitg14_pretrain.pth"
>>>>>>> 3936ec75
  checkpoint: "/scratch/gilbreth/pjajal/dinov2_vitl14_pretrain.pth"

student:
  name: compvitl14
<<<<<<< HEAD
  checkpoint: "/scratch/gilbreth/pjajal/dinov2_vitl14_pretrain.pth"
  # checkpoint: "checkpoints/mae_2024-01-20-181842/best_performing.pth"
=======
  # checkpoint: "dinov2/checkpoints/dinov2_vitg14_pretrain.pth"
  checkpoint: "/scratch/gilbreth/pjajal/dinov2_vitl14_pretrain.pth"
  # checkpoint: "checkpoints/mae_2024-02-20-140130/best_performing.pth"
>>>>>>> 3936ec75
  decoder_checkpoint: ""

hyperparameters:
  lr: 1.0E-03
  min_lr: 1.0e-8
  warmup_lr_scale: 1.0e-4
<<<<<<< HEAD
  warmup_epochs: 15
=======
  warmup_epochs: 10
>>>>>>> 3936ec75
  batch_size: 512
  num_workers: 32
  epochs: 50
  mixup_alpha: 0.8 
<<<<<<< HEAD
  accumulations: 4
  in_memory: False
=======
  accumulations: 32
>>>>>>> 3936ec75

args:
  device: cuda:0
  data_dir: "/scratch/gilbreth/pjajal/datasets/train_500_0.5_90.ffcv"
  precision: "bf16-mixed"<|MERGE_RESOLUTION|>--- conflicted
+++ resolved
@@ -1,42 +1,23 @@
 teacher:
   name: dinov2_vitl14
-<<<<<<< HEAD
-=======
-  # checkpoint: "dinov2/checkpoints/dinov2_vitg14_pretrain.pth"
->>>>>>> 3936ec75
   checkpoint: "/scratch/gilbreth/pjajal/dinov2_vitl14_pretrain.pth"
 
 student:
   name: compvitl14
-<<<<<<< HEAD
   checkpoint: "/scratch/gilbreth/pjajal/dinov2_vitl14_pretrain.pth"
   # checkpoint: "checkpoints/mae_2024-01-20-181842/best_performing.pth"
-=======
-  # checkpoint: "dinov2/checkpoints/dinov2_vitg14_pretrain.pth"
-  checkpoint: "/scratch/gilbreth/pjajal/dinov2_vitl14_pretrain.pth"
-  # checkpoint: "checkpoints/mae_2024-02-20-140130/best_performing.pth"
->>>>>>> 3936ec75
   decoder_checkpoint: ""
 
 hyperparameters:
   lr: 1.0E-03
   min_lr: 1.0e-8
   warmup_lr_scale: 1.0e-4
-<<<<<<< HEAD
   warmup_epochs: 15
-=======
-  warmup_epochs: 10
->>>>>>> 3936ec75
-  batch_size: 512
   num_workers: 32
   epochs: 50
   mixup_alpha: 0.8 
-<<<<<<< HEAD
   accumulations: 4
   in_memory: False
-=======
-  accumulations: 32
->>>>>>> 3936ec75
 
 args:
   device: cuda:0
