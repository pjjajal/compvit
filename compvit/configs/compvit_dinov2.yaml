--- conflicted
+++ resolved
@@ -65,11 +65,7 @@
   num_compressed_tokens: 8
   bottleneck: "conv_bottleneck"
   bottleneck_locs: [5, 6]
-<<<<<<< HEAD
   bottleneck_size: 1
-=======
-  bottleneck_size: 3
->>>>>>> 3936ec75
   num_codebook_tokens: 384
   inv_bottleneck: "inverted_mlp"
   inv_bottle_size: 1
